--- conflicted
+++ resolved
@@ -101,11 +101,7 @@
         "--max-episode-steps",
         type=int,
         default=-1,
-<<<<<<< HEAD
-        help="The maximum number of steps an agent can take in an environment before timeout.",
-=======
         help="The maximum number of steps allowed in the environment. If `env` has a `max_episode_steps`, this will be inferred. Otherwise, this argument must be supplied.",
->>>>>>> 1d03c1cd
     )
     parser.add_argument("--seed", type=int, default=1, help="The random seed to use.")
     parser.add_argument(
@@ -163,17 +159,15 @@
         choices=[1, "1", 0, "0", "sin"],
         help="The type of positional encodings to use.",
     )
-<<<<<<< HEAD
     parser.add_argument(
         "--bag-size", type=int, default=0, help="The size of the persistent memory bag."
-=======
+    )
     # For slurm
     parser.add_argument(
         "--slurm-job-id",
         default=0,
         type=str,
         help="The `$SLURM_JOB_ID` assigned to this job",
->>>>>>> 1d03c1cd
     )
 
     return parser.parse_args()
@@ -189,11 +183,7 @@
     total_steps = 0
 
     for _ in range(eval_episodes):
-<<<<<<< HEAD
-        agent.context_reset(eval_env.reset())
-=======
         agent.context.reset(eval_env.reset())
->>>>>>> 1d03c1cd
         done = False
         ep_reward = 0
         if render:
@@ -309,16 +299,8 @@
         buffer_done = False
     else:
         buffer_done = done
-<<<<<<< HEAD
 
     agent.observe(next_obs, action, reward, buffer_done)
-=======
-    try:
-        agent.observe(next_obs, action, reward, buffer_done)
-    except IndexError:
-        print(f"Done: {done} Buffer done: {buffer_done}")
-        print(agent.context.timestep)
->>>>>>> 1d03c1cd
 
     if done:
         agent.context_reset(env.reset())
@@ -328,20 +310,12 @@
 def prepopulate(agent, prepop_steps, env: Env):
     timestep = 0
     while timestep < prepop_steps:
-<<<<<<< HEAD
-        agent.context_reset(env.reset())
-=======
         agent.context.reset(env.reset())
->>>>>>> 1d03c1cd
         done = False
         while not done:
             action = env.action_space.sample()
             next_obs, reward, done, _ = env.step(action)
-<<<<<<< HEAD
             agent.observe(next_obs, action, reward, done, bag=False)
-=======
-            agent.observe(next_obs, action, reward, done)
->>>>>>> 1d03c1cd
             timestep += 1
         agent.replay_buffer.flush()
 
